ARG LIBSLIRP_COMMIT=v4.9.1

FROM ubuntu:24.04 AS build
ENV DEBIAN_FRONTEND=noninteractive
<<<<<<< HEAD
RUN apt update && apt install -y automake autotools-dev make gcc libglib2.0-dev libcap-dev libseccomp-dev libssl-dev git ninja-build python3-pip socat
RUN pip3 install meson
=======
RUN apt update && apt install -y automake autotools-dev make gcc libglib2.0-dev libcap-dev libseccomp-dev git ninja-build meson
>>>>>>> 5af206d6
RUN git clone https://gitlab.freedesktop.org/slirp/libslirp.git /libslirp
WORKDIR /libslirp
ARG LIBSLIRP_COMMIT
RUN  git pull && git checkout ${LIBSLIRP_COMMIT} && meson setup build && ninja -C build install
COPY . /slirp4netns
WORKDIR /slirp4netns
RUN chown -R 1000:1000 /slirp4netns
USER 1000:1000
RUN ./autogen.sh && ./configure && make -j $(nproc)

FROM build AS test
USER 0
RUN apt update && apt install -y git libtool iproute2 clang clang-format clang-tidy iputils-ping iperf3 ncat jq udhcpc
USER 1000:1000
CMD ["make", "ci"]<|MERGE_RESOLUTION|>--- conflicted
+++ resolved
@@ -2,12 +2,7 @@
 
 FROM ubuntu:24.04 AS build
 ENV DEBIAN_FRONTEND=noninteractive
-<<<<<<< HEAD
-RUN apt update && apt install -y automake autotools-dev make gcc libglib2.0-dev libcap-dev libseccomp-dev libssl-dev git ninja-build python3-pip socat
-RUN pip3 install meson
-=======
-RUN apt update && apt install -y automake autotools-dev make gcc libglib2.0-dev libcap-dev libseccomp-dev git ninja-build meson
->>>>>>> 5af206d6
+RUN apt update && apt install -y automake autotools-dev make gcc libglib2.0-dev libcap-dev libseccomp-dev libssl-dev git ninja-build python3-pip meson socat
 RUN git clone https://gitlab.freedesktop.org/slirp/libslirp.git /libslirp
 WORKDIR /libslirp
 ARG LIBSLIRP_COMMIT
